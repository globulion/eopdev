#*-* coding: utf-8 *-*
"""
Density Subpackage.

Bartosz Błasiak, Gundelfingen, Dec 2018
"""
from . import opdm
from . import partitioning
from . import parameters
from . import functional
from . import dmft
from . import dfi
<<<<<<< HEAD
from . import dms
from . import ci

__all__ = ["opdm", "partitioning", "dfi", "dms", "dmft", "functional", "parameters", "ci"]
=======
from . import rvs
from . import ci

__all__ = ["opdm", "partitioning", "rvs", "dfi", "dmft", "functional", "parameters", "ci"]
>>>>>>> 7ab68a5a
__author__="Bartosz Błasiak"<|MERGE_RESOLUTION|>--- conflicted
+++ resolved
@@ -10,15 +10,10 @@
 from . import functional
 from . import dmft
 from . import dfi
-<<<<<<< HEAD
 from . import dms
-from . import ci
-
-__all__ = ["opdm", "partitioning", "dfi", "dms", "dmft", "functional", "parameters", "ci"]
-=======
 from . import rvs
 from . import ci
 
-__all__ = ["opdm", "partitioning", "rvs", "dfi", "dmft", "functional", "parameters", "ci"]
->>>>>>> 7ab68a5a
+__all__ = ["opdm", "partitioning", "dfi", "dms", "rvs", "dmft", "functional", "parameters", "ci"]
+
 __author__="Bartosz Błasiak"