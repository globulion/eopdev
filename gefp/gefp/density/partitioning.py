--- conflicted
+++ resolved
@@ -353,119 +353,6 @@
 
         # set up state of the object
         self.densities_computed = True
-<<<<<<< HEAD
-=======
-
-
-        # test exchange-polarization commutability hypothesis
-        if 0:
-           def rms(m1, m2): return math.sqrt(((m1-m2) * (m1-m2)).sum())                                                                             
-           doo, do = self._deformation_density_pauli()
-           d       = self.matrix['dqm']
-           delta_dpol = self.deformation_density('pol')
-                                                                                                                                                    
-           do_pol = do + delta_dpol
-           n, c = self.natural_orbitals(do_pol.copy(), S=self.matrix["sqm"], C=self.matrix["chf"],
-                                         orthogonalize_mo = True,
-                                         order='descending', no_cutoff=0.0,
-                                         return_ao_orthogonal = False,
-                                         ignore_large_n = True,
-                                         renormalize = True)
-           w = numpy.sqrt(n)
-           print(n)
-           print("Sum of natural orbital occupations for ntest= %13.6f" % n.sum())
-                                                                                                                                                    
-           s = self.triplet(c.T, self.matrix["sqm"], c)
-           wsw = self.triplet(numpy.diag(w), s, numpy.diag(w))
-           wswm12 = self.matrix_power(wsw, -0.5)
-           k = self.triplet(wswm12, numpy.diag(n), wswm12)
-           cw= self.doublet(c, numpy.diag(w))
-           d_test = self.triplet(cw, k, cw.T)
-                                                                                                                                                    
-           n_el_test = 2.0 * self.doublet(d_test, self.matrix["sqm"]).trace()
-           n_el_o    = 2.0 * self.doublet(do    , self.matrix["sqm"]).trace()
-           n_el_qm   = 2.0 * self.doublet(d     , self.matrix["sqm"]).trace()
-           print(" N-el FQM = %13.6f" % n_el_qm)
-           print(" N-el D0  = %13.6f" % n_el_o )
-           print(" N-el test= %13.6f" % n_el_test )
-                                                                                                                                                    
-           print(" RMS dqm-do= %13.6f" % rms(d, do))
-           print(" RMS dqm-dt= %13.6f" % rms(d, d_test))
-           print(" RMS dqm-doo=%13.6f" % rms(d, self.matrix["doo"]))
-                                                                                                                                                    
-           # compute polarized 0-th order density for 1st monomer
-           print(" Computing SCF of first monomer in presence of second one")
-           s1 = SCF(self.data["wfn"][0])
-                                                                                                                                                    
-           # --- V nuc
-           V1_nuc = self._V_n(1)
-           # --- J
-           n_1 = self._block_fragment_mo_matrix(numpy.diag(self.matrix["n"]), keep_frags=[1], off_diagonal=False)
-           c_1 = self.matrix["c"]
-           D_1 = self.triplet(c_1, n_1, c_1.T)
-                                                                                                                                                    
-           self.global_jk.C_clear()                                           
-           self.global_jk.C_left_add(psi4.core.Matrix.from_array(D_1, ""))
-           I = numpy.identity(D_1.shape[0], numpy.float64)
-           self.global_jk.C_right_add(psi4.core.Matrix.from_array(I, ""))
-           self.global_jk.compute()
-           J = self.global_jk.J()[0].to_array(dense=True)
-           K = self.global_jk.K()[0].to_array(dense=True)
-                                                                                                                                                    
-           V1 = self._V_n(1) + 2.0 * J 
-                                                                                                                                                    
-           s1.run(V_ext=V1, guess=self.data["wfn"][0].Fa(), verbose=True, maxit=100)
-           print(self.data["ene"][0], s1.E)
-                                                                                                                                                    
-           print(" Computing SCF of second monomer in presence of first one")
-           s2 = SCF(self.data["wfn"][1])
-                                                                                                                                                    
-           # --- V nuc
-           V2_nuc = self._V_n(0)
-           # --- J
-           n_2 = self._block_fragment_mo_matrix(numpy.diag(self.matrix["n"]), keep_frags=[0], off_diagonal=False)
-           c_2 = self.matrix["c"]
-           D_2 = self.triplet(c_2, n_2, c_2.T)
-                                                                                                                                                    
-           self.global_jk.C_clear()                                           
-           self.global_jk.C_left_add(psi4.core.Matrix.from_array(D_2, ""))
-           I = numpy.identity(D_2.shape[0], numpy.float64)
-           self.global_jk.C_right_add(psi4.core.Matrix.from_array(I, ""))
-           self.global_jk.compute()
-           J = self.global_jk.J()[0].to_array(dense=True)
-           K = self.global_jk.K()[0].to_array(dense=True)
-                                                                                                                                                    
-           V2 = self._V_n(0) + 2.0 * J 
-                                                                                                                                                    
-           s2.run(V_ext=V2, guess=self.data["wfn"][1].Fa(), verbose=True, maxit=100)
-           print(self.data["ene"][1], s2.E)
-                                                                                                                                                    
-           n1, c1 = self.natural_orbitals(s1.D.copy(), orthogonalize_first=self.matrix["sqm"], order='descending', no_cutoff=0.0)
-           n2, c2 = self.natural_orbitals(s2.D.copy(), orthogonalize_first=self.matrix["sqm"], order='descending', no_cutoff=0.0)
-                                                                                                                                                    
-           # density matrix
-           dp = numpy.zeros(self.matrix["sqm"].shape, numpy.float64)
-           for i in range(n1.size): dp += n1[i] * numpy.outer(c1[:,i], c1[:,i])
-           for i in range(n2.size): dp += n2[i] * numpy.outer(c2[:,i], c2[:,i])
-                                                                                                                                                    
-           n_el_dp = 2.0 * self.doublet(self.matrix["sqm"], dp).trace()
-           print(" N-el dp  = %13.6f" % n_el_dp )
-           print(" RMS dqm-dp= %13.6f" % rms(d, dp))
-                                                                                                                                                    
-           #n, c = self.natural_orbitals(dp.copy(), orthogonalize_first=self.matrix["sqm"], order='descending', no_cutoff=0.0)
-           n = numpy.hstack((n1, n2))
-           c = numpy.hstack((c1, c2))
-           w = numpy.sqrt(n)
-                                                                                                                                                    
-           # compute test dp matrix
-           s = self.triplet(c.T, self.matrix["sqm"], c)
-           wsw = self.triplet(numpy.diag(w), s, numpy.diag(w))
-           wswm12 = self.matrix_power(wsw, -0.5)
-           k = self.triplet(wswm12, numpy.diag(n), wswm12)
-           cw= self.doublet(c, numpy.diag(w))
-           dp_test = self.triplet(cw, k, cw.T)
-           print(" RMS dqm-dt= %13.6f" % rms(d, dp_test))
->>>>>>> 717fdefb
         return 
 
     def compute_coulomb(self):
@@ -639,66 +526,6 @@
         self.energy_polar_approx_computed = True
         return
 
-<<<<<<< HEAD
-    def natural_orbitals(self, D, orthogonalize_first=None, order='descending', original_ao_mo=True, renormalize=False, no_cutoff=False):
-        "Compute the Natural Orbitals from a given ODPM"
-        if orthogonalize_first is not None:
-           S = orthogonalize_first
-           D_ = self._orthogonalize_OPDM(D, S)
-        else:
-           D_ = D
-        n, U = numpy.linalg.eigh(D_)
-        if n.max() > 1.0 or n.min() < 0.0:
-           if self.verbose is True: print(" Warning! nmax=%14.4E nmin=%14.4E" % (n.max(), n.min()))
-        if ((n.max() - 1.0) > 0.00001 or (n.min() < -0.00001)):
-           raise ValueError("Unphysical NO populations detected! nmax=%14.4E nmin=%14.4E" % (n.max(), n.min()))
-        n[numpy.where(n<0.0)] = 0.0
-        if original_ao_mo:
-           assert orthogonalize_first is not None
-           U = numpy.dot(self._orthogonalizer(orthogonalize_first), U)
-        if no_cutoff is False: no_cutoff = self.no_cutoff
-        if no_cutoff != 0.0:
-           ids = numpy.where(n>=self.no_cutoff)
-           n = n[ids]
-           U =(U.T[ids]).T
-        if order=='ascending': 
-           pass
-        elif order=='descending':
-           n = n[  ::-1]
-           U = U[:,::-1]
-        else: raise ValueError("Incorrect order of NO orbitals. Possible only ascending or descending.")
-        if renormalize is True:
-           if ( abs(n.sum() - numpy.round(n.sum())) > 1.e-7):
-              if self.verbose is True: print(" Warning: nsum=%14.4E delta=%14.4E" % (n.sum(), n.sum() - numpy.round(n.sum())))
-           d = numpy.round(n.sum()) - n.sum()
-           d/= numpy.float64(n.size)
-           n+= d
-           n[numpy.where(n<0.0)] = 0.0
-           n[numpy.where(n>1.0)] = 1.0
-        return n, U
-
-    def compute_1el_energy(self, D, Hcore):
-        "Compute generalized 1-electron energy"
-        energy = numpy.dot(D, Hcore).trace()
-        return energy
-
-    def compute_2el_energy(self, D_left, D_right, type='j'):
-        "Compute generalized 2-electron energy"
-        assert self.global_jk is not None
-        self.global_jk.C_clear()                                           
-        self.global_jk.C_left_add(psi4.core.Matrix.from_array(D_left, ""))
-        I = numpy.identity(D_left.shape[0], numpy.float64)
-        self.global_jk.C_right_add(psi4.core.Matrix.from_array(I, ""))
-        self.global_jk.compute()
-        if   type.lower() == 'j': JorK = self.global_jk.J()[0].to_array(dense=True)
-        elif type.lower() == 'k': JorK = self.global_jk.K()[0].to_array(dense=True)
-        else: raise ValueError("Incorrect type of JK matrix. Only J or K allowed.")
-        energy = numpy.dot(JorK, D_right).trace()
-        return energy
-
-
-=======
->>>>>>> 717fdefb
 
     # ---- printers ---- #
 
