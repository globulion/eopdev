--- conflicted
+++ resolved
@@ -42,12 +42,9 @@
 set_tests_properties (ESP_SOLVER            PROPERTIES PASS_REGULAR_EXPRESSION " Test result= 0.13442905")
 set_tests_properties (POINTS_COLLECTION3D   PROPERTIES PASS_REGULAR_EXPRESSION " Test result= 0.03804657")
 set_tests_properties (CT_ENERGY_BENCHMARK_OL   PROPERTIES PASS_REGULAR_EXPRESSION " CT Energy Otto-Ladik= -0.00050753") # Revise
-<<<<<<< HEAD
-=======
 set_tests_properties (REP_ENERGY_BENCHMARK_HS   PROPERTIES PASS_REGULAR_EXPRESSION " Test result= 0.000000") # Revise
 set_tests_properties (REP_ENERGY_BENCHMARK_DDS  PROPERTIES PASS_REGULAR_EXPRESSION " Test result= 0.000000") # Revise
 set_tests_properties (REP_ENERGY_BENCHMARK_EFP2 PROPERTIES PASS_REGULAR_EXPRESSION " Test result= 0.000000") # Revise
 set_tests_properties (REP_ENERGY_BENCHMARK_MURRELL_ETAL PROPERTIES PASS_REGULAR_EXPRESSION " Test result= 0.000000") # Revise
 set_tests_properties (REP_ENERGY_OEP_BASED_MURRELL_ETAL PROPERTIES PASS_REGULAR_EXPRESSION " Test result= 0.000000") # Revise
-set_tests_properties (REP_ENERGY_BENCHMARK_OL   PROPERTIES PASS_REGULAR_EXPRESSION " Test result= 0.000000") # Revise
->>>>>>> fa1ffb8d
+set_tests_properties (REP_ENERGY_BENCHMARK_OL   PROPERTIES PASS_REGULAR_EXPRESSION " Test result= 0.000000") # Revise